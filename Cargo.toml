--- conflicted
+++ resolved
@@ -34,11 +34,7 @@
 axum-server = { version = "0.7.1", features = ["tls-rustls"] }
 chrono = { version = "0.4.38", default-features = false, features = ["std"] }
 clap = { version = "4.5.20", features = ["derive"] }
-<<<<<<< HEAD
-futures = "0.3.30"
-=======
 futures = "0.3.31"
->>>>>>> 395b5a25
 git2 = "0.19.0"
 globwalk = "0.9.1"
 hex = "0.4.3"
