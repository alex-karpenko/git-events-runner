use super::{Context, Reconcilable};
use crate::{Error, Result, TriggerGitRepoReference, TriggerSourceKind};
use k8s_openapi::{
    api::{
        batch::v1::{Job, JobSpec},
        core::v1::{
            Container, EmptyDirVolumeSource, PodSpec, PodTemplateSpec, Volume, VolumeMount,
        },
    },
    chrono::{DateTime, Local},
};
use kube::{
    api::{ObjectMeta, PostParams},
    runtime::controller::Action as ReconcileAction,
    Api, Client, CustomResource, Resource, ResourceExt,
};
use rand::{distributions::Alphanumeric, thread_rng, Rng};
use schemars::JsonSchema;
use serde::{Deserialize, Serialize};
use std::{collections::BTreeMap, sync::Arc, time::SystemTime};
use tracing::info;

// TODO: this should be config
const DEFAULT_ACTION_WORKDIR: &str = "/action_workdir";
const DEFAULT_CLONER_IMAGE: &str = "ghcr.io/alex-karpenko/git-events-runner/gitrepo-cloner:latest";
const DEFAULT_ACTION_IMAGE: &str = "docker.io/bash:latest";
const DEFAULT_ACTION_WORKDIR_VOLUME_NAME: &str = "action-workdir";
const DEFAULT_ACTION_INIT_CONTAINER_NAME: &str = "action-init";
const DEFAULT_ACTION_WORKER_CONTAINER_NAME: &str = "action-worker";
const DEFAULT_ACTION_JOB_ENV_VARS_PREFIX: &str = "ACTION_JOB_";

#[derive(CustomResource, Deserialize, Serialize, Clone, Debug, JsonSchema, PartialEq)]
#[cfg_attr(test, derive(Default))]
#[kube(
    kind = "Action",
    group = "git-events-runner.rs",
    version = "v1alpha1",
    namespaced
)]
#[kube(status = "ActionStatus")]
#[serde(rename_all = "camelCase")]
pub struct ActionSpec {
    #[serde(skip_serializing_if = "Option::is_none")]
    source_override: Option<ActionSourceOverride>,
    #[serde(default)]
    action_job: ActionJob,
}

#[derive(Deserialize, Serialize, Clone, Default, Debug, JsonSchema)]
#[serde(rename_all = "camelCase")]
pub struct ActionStatus {}

#[derive(Deserialize, Serialize, Clone, Default, Debug, JsonSchema, PartialEq)]
#[serde(rename_all = "camelCase")]
pub struct ActionSourceOverride {
    kind: TriggerSourceKind,
    name: String,
    reference: TriggerGitRepoReference,
}

#[derive(Deserialize, Serialize, Clone, Debug, JsonSchema, PartialEq)]
#[serde(rename_all = "camelCase")]
pub struct ActionJob {
    #[serde(default = "ActionJob::default_workdir")]
    workdir: String,
    #[serde(default = "ActionJob::default_cloner_image")]
    cloner_image: String,
    #[serde(default = "ActionJob::default_action_image")]
    action_image: String,
    #[serde(skip_serializing_if = "Option::is_none")]
    args: Option<Vec<String>>,
    #[serde(skip_serializing_if = "Option::is_none")]
    command: Option<Vec<String>>,
    #[serde(skip_serializing_if = "Option::is_none")]
    service_account: Option<String>,
    #[serde(default)]
    enable_cloner_debug: bool,
    #[serde(default)]
    preserve_git_folder: bool,
}

impl Default for ActionJob {
    fn default() -> Self {
        Self {
            workdir: String::from(DEFAULT_ACTION_WORKDIR),
            cloner_image: String::from(DEFAULT_CLONER_IMAGE),
            action_image: String::from(DEFAULT_ACTION_IMAGE),
            args: None,
            command: None,
            service_account: None,
            enable_cloner_debug: false,
            preserve_git_folder: false,
        }
    }
}

impl ActionJob {
    fn default_workdir() -> String {
        String::from(DEFAULT_ACTION_WORKDIR)
    }
    fn default_action_image() -> String {
        String::from(DEFAULT_ACTION_IMAGE)
    }
    fn default_cloner_image() -> String {
        String::from(DEFAULT_CLONER_IMAGE)
    }
}

impl Reconcilable for Action {
    async fn reconcile(&self, _ctx: Arc<Context>) -> Result<ReconcileAction> {
        // If no events were received, check back 30 minutes
        Ok(ReconcileAction::await_change())
    }

    async fn cleanup(&self, _ctx: Arc<Context>) -> Result<ReconcileAction> {
        info!(
            "Cleanup Action `{}` in {}",
            self.name_any(),
            self.namespace().unwrap()
        );
        Ok(ReconcileAction::await_change())
    }

    fn finalizer_name(&self) -> String {
        String::from("actions.git-events-runner.rs")
    }

    fn kind(&self) -> &str {
        "Action"
    }
}

impl Action {
    pub(crate) async fn execute(
        &self,
        source_kind: &TriggerSourceKind,
        source_name: &str,
        source_commit: &str,
        trigger_ref: &TriggerGitRepoReference,
        client: Client,
    ) -> Result<Job> {
        let ns = self.namespace().unwrap();
        let job = self.create_job_spec(source_kind, source_name, source_commit, trigger_ref)?;
        let jobs_api: Api<Job> = Api::namespaced(client.clone(), &ns);

        info!("Create job {}/{}", job.namespace().unwrap(), job.name_any());
        jobs_api
            .create(&PostParams::default(), &job)
            .await
            .map_err(Error::KubeError)
    }

    fn get_gitrepo_cloner_args(
        &self,
        source_kind: &TriggerSourceKind,
        source_name: &str,
        source_ref: &TriggerGitRepoReference,
    ) -> Vec<String> {
        let mut args = vec![
            "--kind".into(),
            source_kind.to_string(),
            "--source".into(),
            source_name.into(),
            "--destination".into(),
            self.spec.action_job.workdir.clone(),
        ];

<<<<<<< HEAD
        let (ref_type, ref_name) = source_ref.to_refname(Some("--"));
        args.push(ref_type);
=======
        let (ref_type, ref_name) = match source_ref {
            TriggerGitRepoReference::Branch(branch) => ("--branch", branch),
            TriggerGitRepoReference::Tag(tag) => ("--tag", tag),
            TriggerGitRepoReference::Commit(commit) => ("--commit", commit),
        };
        args.push(ref_type.into());
>>>>>>> 5dac4f30
        args.push(ref_name.clone());

        if source_kind == &TriggerSourceKind::GitRepo {
            args.push("--namespace".into());
            args.push(self.namespace().unwrap());
        }

        if self.spec.action_job.preserve_git_folder {
            args.push("--preserve-git-folder".into());
        }

        if self.spec.action_job.enable_cloner_debug {
            args.push("--debug".into());
        }

        args
    }

<<<<<<< HEAD
    fn get_action_job_envs(
        &self,
        source_kind: &TriggerSourceKind,
        source_name: &str,
        source_commit: &str,
        trigger_ref: &TriggerGitRepoReference,
    ) -> Vec<EnvVar> {
        let s = &self.spec;
        let (trigger_ref_type, trigger_ref_name) = trigger_ref.to_refname(None);
        let mut envs = vec![
            Self::create_action_job_env_var("WORKDIR", &s.action_job.workdir),
            Self::create_action_job_env_var("TRIGGER_SOURCE_KIND", &source_kind.to_string()),
            Self::create_action_job_env_var("TRIGGER_SOURCE_NAME", source_name),
            Self::create_action_job_env_var("TRIGGER_SOURCE_COMMIT", source_commit),
            Self::create_action_job_env_var("TRIGGER_SOURCE_REF_TYPE", &trigger_ref_type),
            Self::create_action_job_env_var("TRIGGER_SOURCE_REF_NAME", trigger_ref_name),
        ];

        if source_kind == &TriggerSourceKind::GitRepo {
            envs.push(Self::create_action_job_env_var(
                "TRIGGER_SOURCE_NAMESPACE",
                &self.namespace().unwrap(),
            ));
        }

        if let Some(source_override) = &s.source_override {
            let (ref_type, ref_name) = source_override.reference.to_refname(None);

            envs.push(Self::create_action_job_env_var(
                "ACTION_SOURCE_KIND",
                &source_override.kind.to_string(),
            ));
            envs.push(Self::create_action_job_env_var(
                "ACTION_SOURCE_NAME",
                &source_override.name,
            ));
            envs.push(Self::create_action_job_env_var(
                "ACTION_SOURCE_REF_TYPE",
                ref_type.as_str(),
            ));
            envs.push(Self::create_action_job_env_var(
                "ACTION_SOURCE_REF_NAME",
                ref_name,
            ));
            if source_override.kind == TriggerSourceKind::GitRepo {
                envs.push(Self::create_action_job_env_var(
                    "ACTION_SOURCE_NAMESPACE",
                    &self.namespace().unwrap(),
                ));
            }
        }

        envs
    }

    fn create_action_job_env_var(name: &str, value: &str) -> EnvVar {
        EnvVar {
            name: format!("{DEFAULT_ACTION_JOB_ENV_VARS_PREFIX}{name}"),
            value: Some(value.to_owned()),
            value_from: None,
        }
    }

=======
>>>>>>> 5dac4f30
    fn create_job_spec(
        &self,
        source_kind: &TriggerSourceKind,
        source_name: &str,
        source_commit: &str,
        trigger_ref: &TriggerGitRepoReference,
    ) -> Result<Job> {
        let mut labels: BTreeMap<String, String> = BTreeMap::new();
        labels.insert("git-events-runner.rs/job".into(), "true".into());
        labels.insert("git-events-runner.rs/action-kind".into(), "Action".into());
        labels.insert("git-events-runner.rs/action-name".into(), self.name_any());
        labels.insert(
            "git-events-runner.rs/source-kind".into(),
            source_kind.to_string(),
        );
        labels.insert(
            "git-events-runner.rs/source-name".into(),
            source_name.into(),
        );

        let args = if let Some(source_override) = &self.spec.source_override {
            self.get_gitrepo_cloner_args(
                &source_override.kind,
                &source_override.name,
                &source_override.reference,
            )
        } else {
            self.get_gitrepo_cloner_args(
                source_kind,
                source_name,
                &TriggerGitRepoReference::Commit(source_commit.into()),
            )
        };

        let job = Job {
            metadata: ObjectMeta {
                // TODO: make func
                name: Some(self.job_name()),
                namespace: Some(self.namespace().unwrap()),
                labels: Some(labels),
                owner_references: Some(vec![self.controller_owner_ref(&()).unwrap()]),
                ..Default::default()
            },
            spec: Some(JobSpec {
                backoff_limit: Some(0),
                parallelism: Some(1),
                ttl_seconds_after_finished: Some(300),
                template: PodTemplateSpec {
                    metadata: Default::default(),
                    spec: Some(PodSpec {
                        service_account_name: self.spec.action_job.service_account.clone(),
                        init_containers: Some(vec![Container {
                            name: DEFAULT_ACTION_INIT_CONTAINER_NAME.into(),
                            image: Some(self.spec.action_job.cloner_image.clone()),
                            args: Some(args),
                            volume_mounts: Some(vec![VolumeMount {
                                name: DEFAULT_ACTION_WORKDIR_VOLUME_NAME.into(),
                                mount_path: self.spec.action_job.workdir.clone(),
                                ..Default::default()
                            }]),
                            ..Default::default()
                        }]),
                        containers: vec![Container {
                            name: DEFAULT_ACTION_WORKER_CONTAINER_NAME.into(),
                            image: Some(self.spec.action_job.action_image.clone()),
                            working_dir: Some(self.spec.action_job.workdir.clone()),
                            command: self.spec.action_job.command.clone(),
                            args: self.spec.action_job.args.clone(),
                            env: Some(self.get_action_job_envs(
                                source_kind,
                                source_name,
                                source_commit,
                                trigger_ref,
                            )),
                            volume_mounts: Some(vec![VolumeMount {
                                name: DEFAULT_ACTION_WORKDIR_VOLUME_NAME.into(),
                                mount_path: self.spec.action_job.workdir.clone(),
                                ..Default::default()
                            }]),
                            ..Default::default()
                        }],
                        restart_policy: Some("Never".into()),
                        volumes: Some(vec![Volume {
                            name: DEFAULT_ACTION_WORKDIR_VOLUME_NAME.into(),
                            empty_dir: Some(EmptyDirVolumeSource::default()),
                            ..Default::default()
                        }]),
                        ..Default::default()
                    }),
                },
                ..Default::default()
            }),
            ..Default::default()
        };

        Ok(job)
    }

    fn job_name(&self) -> String {
        let timestamp = DateTime::<Local>::from(SystemTime::now())
            .format("%Y%m%d-%H%M%S")
            .to_string();

        format!(
            "{}-{}-{}",
            self.name_any(),
            timestamp,
            Self::random_string(2)
        )
        .to_lowercase()
    }

    fn random_string(len: usize) -> String {
        let rand: String = thread_rng()
            .sample_iter(&Alphanumeric)
            .take(len)
            .map(char::from)
            .collect();
        rand
    }
}<|MERGE_RESOLUTION|>--- conflicted
+++ resolved
@@ -165,17 +165,8 @@
             self.spec.action_job.workdir.clone(),
         ];
 
-<<<<<<< HEAD
         let (ref_type, ref_name) = source_ref.to_refname(Some("--"));
         args.push(ref_type);
-=======
-        let (ref_type, ref_name) = match source_ref {
-            TriggerGitRepoReference::Branch(branch) => ("--branch", branch),
-            TriggerGitRepoReference::Tag(tag) => ("--tag", tag),
-            TriggerGitRepoReference::Commit(commit) => ("--commit", commit),
-        };
-        args.push(ref_type.into());
->>>>>>> 5dac4f30
         args.push(ref_name.clone());
 
         if source_kind == &TriggerSourceKind::GitRepo {
@@ -194,7 +185,6 @@
         args
     }
 
-<<<<<<< HEAD
     fn get_action_job_envs(
         &self,
         source_kind: &TriggerSourceKind,
@@ -258,8 +248,6 @@
         }
     }
 
-=======
->>>>>>> 5dac4f30
     fn create_job_spec(
         &self,
         source_kind: &TriggerSourceKind,
